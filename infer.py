--- conflicted
+++ resolved
@@ -92,16 +92,12 @@
 
     temperature = 1.0
     for i in range(to_generate):
-<<<<<<< HEAD
-        prediction_input = np.array(input_notes).reshape(1, seq_length)
+        prediction_input = np.array(input_notes).reshape(1, seq_length, 1) / MELODY_SIZE
 
         activations = get_activations(model, prediction_input, auto_compile=True)
         [print(k, '->', v.shape, '- Numpy array') for (k, v) in activations.items()]
         print(activations['lstm_1'])
 
-=======
-        prediction_input = np.array(input_notes).reshape(1, seq_length, 1) / MELODY_SIZE
->>>>>>> 75044df1
         prediction_logits = model.predict(prediction_input)
 
         # print(prediction_logits)
