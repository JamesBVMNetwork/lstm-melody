import os
from tqdm import *

import os
os.environ['TF_CPP_MIN_LOG_LEVEL'] = '3' 

import numpy as np
import pandas as pd
import tensorflow as tf
import struct
import base64
import json
import glob
import pickle
import argparse
from music21 import converter, note, chord, stream



# Melody-RNN Format is a sequence of 8-bit integers indicating the following:
# MELODY_NOTE_ON = [0, 127] # (note on at that MIDI pitch)
MELODY_NOTE_OFF = 128  # (stop playing all previous notes)
MELODY_NO_EVENT = 129  # (no change from previous event)
# Each element in the sequence lasts for one sixteenth note.
# This can encode monophonic music only.
MELODY_SIZE = 130

def parse_args():
    parser = argparse.ArgumentParser("Entry script to launch training")
    parser.add_argument("--data-dir", type=str, default = "./data", help="Path to the data directory")
    parser.add_argument("--output-path", type=str, default = "model.json", help="Path to the output file")
    parser.add_argument("--config-path", type=str, required = True, help="Path to the output file")
    parser.add_argument("--checkpoint-path", type = str, default = None,  help="Path to the checkpoint file")
    parser.add_argument("--data-resume-path", type = str, default = './data.pickle', help="Path to the data resume file")
    return parser.parse_args()

# Melody-RNN Format is a sequence of 8-bit integers indicating the following:
# MELODY_NOTE_ON = [0, 127] # (note on at that MIDI pitch)
MELODY_NOTE_OFF = 128 # (stop playing all previous notes)
MELODY_NO_EVENT = 129 # (no change from previous event)
# Each element in the sequence lasts for one sixteenth note.
# This can encode monophonic music only.

def streamToNoteArray(stream):
    """
    Convert a Music21 sequence to a numpy array of int8s into Melody-RNN format:
        0-127 - note on at specified pitch
        128   - note off
        129   - no event
    """
    # Part one, extract from stream
    total_length = int(np.round(stream.flatten().highestTime / 0.25)) # in semiquavers
    stream_list = []
    for element in stream.flatten():
        if isinstance(element, note.Note):
            stream_list.append([np.round(element.offset / 0.25), np.round(element.quarterLength / 0.25), element.pitch.midi])
        elif isinstance(element, chord.Chord):
            stream_list.append([np.round(element.offset / 0.25), np.round(element.quarterLength / 0.25), element.sortAscending().pitches[-1].midi])
    np_stream_list = np.array(stream_list, dtype=np.int32)
<<<<<<< HEAD
    
    if len(np_stream_list.T) > 0:
        df = pd.DataFrame({'pos': np_stream_list.T[0], 'dur': np_stream_list.T[1], 'pitch': np_stream_list.T[2]})
        df = df.sort_values(['pos','pitch'], ascending=[True, False]) # sort the dataframe properly
        df = df.drop_duplicates(subset=['pos']) # drop duplicate values
        # part 2, convert into a sequence of note events
        output = np.zeros(total_length+1, dtype=np.int32) + np.int32(MELODY_NO_EVENT)  # set array full of no events by default.
        # Fill in the output list
        for i in range(total_length):
            if not df[df.pos==i].empty:
                n = df[df.pos==i].iloc[0] # pick the highest pitch at each semiquaver
                output[i] = n.pitch # set note on
                output[i+n.dur] = MELODY_NOTE_OFF
        return output
    else:
        return []
=======
    df = pd.DataFrame({'pos': np_stream_list.T[0], 'dur': np_stream_list.T[1], 'pitch': np_stream_list.T[2]})
    df = df.sort_values(['pos','pitch'], ascending=[True, False]) # sort the dataframe properly
    df = df.drop_duplicates(subset=['pos']) # drop duplicate values
    # part 2, convert into a sequence of note events
    output = np.zeros(total_length+1, dtype=np.int32) + np.int32(MELODY_NO_EVENT)  # set array full of no events by default.
    # Fill in the output list
    for i in range(total_length):
        if not df[df.pos==i].empty:
            n = df[df.pos==i].iloc[0] # pick the highest pitch at each semiquaver
            output[i] = n.pitch # set note on
            output[i+n.dur] = MELODY_NOTE_OFF
    return output

>>>>>>> 78c7ad03

def noteArrayToDataFrame(note_array):
    """
    Convert a numpy array containing a Melody-RNN sequence into a dataframe.
    """
    df = pd.DataFrame({"code": note_array})
    df['offset'] = df.index
    df['duration'] = df.index
    df = df[df.code != MELODY_NO_EVENT]
    df.duration = df.duration.diff(-1) * -1 * 0.25  # calculate durations and change to quarter note fractions
    df = df.fillna(0.25)
    return df[['code','duration']]


def noteArrayToStream(note_array):
    """
    Convert a numpy array containing a Melody-RNN sequence into a music21 stream.
    """
    df = noteArrayToDataFrame(note_array)
    melody_stream = stream.Stream()
    for index, row in df.iterrows():
        if row.code == MELODY_NO_EVENT:
            new_note = note.Rest() # bit of an oversimplification, doesn't produce long notes.
        elif row.code == MELODY_NOTE_OFF:
            new_note = note.Rest()
        else:
            new_note = note.Note(row.code)
        new_note.quarterLength = row.duration
        melody_stream.append(new_note)
    return melody_stream



# making data to train
def make_training_data(data_dir, config):
    notes = []
    sequence_length = config["seq_length"]
<<<<<<< HEAD
    resume_path = config["data_resume_path"]
    if not os.path.exists(resume_path):
        fold_paths = glob.glob(os.path.join(data_dir, '*'))
        for fold_path in fold_paths:
            sub_fold_paths = glob.glob(os.path.join(fold_path, '*'))
            for sub_fold_path in sub_fold_paths:
                file_paths = glob.glob(os.path.join(sub_fold_path, '*'))
                for file_path in file_paths:
                    if file_path.endswith('.mid'):
                        s = converter.parse(file_path)
                        arr = streamToNoteArray(s.parts[0])
                        for item in arr:
                            notes.append(item)
        with open(resume_path, 'wb') as f:
            pickle.dump(notes, f)
    else:
        with open(resume_path, 'rb') as f:
            notes = pickle.load(f)
=======
    
    filenames = os.listdir(data_dir)
    for currentpath, folders, files in os.walk(data_dir):    
            for file_path in files:
                if file_path.endswith('.mid'):
                    s = converter.parse(os.path.join(currentpath, file_path))
                    arr = streamToNoteArray(s.parts[0])
                    for item in arr:
                        notes.append(item)
>>>>>>> 78c7ad03

    pitchnames = sorted(set(item for item in notes))
    # create a dictionary to map pitches to integers
    note_to_index = dict((note, number) for number, note in enumerate(pitchnames))   

    inputs = []
    targets = []
    # create input sequences and the corresponding outputs
    for i in range(0, len(notes) - sequence_length):
        sequence_in = notes[i:i + sequence_length]
        sequence_out = notes[i + sequence_length]
        inputs.append([note_to_index[char] for char in sequence_in])
        targets.append([note_to_index[sequence_out]])
    
    # reshape the input into a format compatible with LSTM layers
    inputs = np.reshape(inputs, (len(inputs), sequence_length))
    # normalize input
    inputs = inputs / float(MELODY_SIZE)
    targets = np.array(targets)
    return inputs, targets, note_to_index



def create_model(config, model_path = None):
    rnn_units = config["rnn_units"]
    n_vocab = config["n_vocab"]
    sequence_length = config["seq_length"]

    if model_path is not None:
        model = tf.keras.models.load_model(model_path)
        return model

    model = tf.keras.Sequential([
        tf.keras.layers.InputLayer(input_shape=(sequence_length, 1)),
        tf.keras.layers.LSTM(units = rnn_units, return_sequences=True, input_shape=(sequence_length, 1)),
        tf.keras.layers.LSTM(units = rnn_units),
        tf.keras.layers.Dropout(0.2),
        tf.keras.layers.Dense(n_vocab, activation="softmax")
    ])
    model.compile(loss= tf.losses.SparseCategoricalCrossentropy(), optimizer='adam', metrics=['accuracy'])
    return model


def get_weights(model):
    weights = []
    for layer in model.layers:
        w = layer.get_weights()
        weights.append(w)
    return weights

def compressConfig(data):
    layers = []
    for layer in data["config"]["layers"]:
        cfg = layer["config"]
        if layer["class_name"] == "InputLayer":
            layer_config = {
                "batch_input_shape": cfg["batch_input_shape"]
            }
        elif layer["class_name"] == "Rescaling":
            layer_config = {
                "scale": cfg["scale"],
                "offset": cfg["offset"]
            }
        elif layer["class_name"] == "Dense":
            layer_config = {
                "units": cfg["units"],
                "activation": cfg["activation"]
            }
        elif layer["class_name"] == "Conv2D":
            layer_config = {
                "filters": cfg["filters"],
                "kernel_size": cfg["kernel_size"],
                "strides": cfg["strides"],
                "activation": cfg["activation"],
                "padding": cfg["padding"]
            }
        elif layer["class_name"] == "MaxPooling2D":
            layer_config = {
                "pool_size": cfg["pool_size"],
                "strides": cfg["strides"],
                "padding": cfg["padding"]
            }
        elif layer["class_name"] == "Embedding":
            layer_config = {
                "input_dim": cfg["input_dim"],
                "output_dim": cfg["output_dim"]
            }
        elif layer["class_name"] == "SimpleRNN":
            layer_config = {
                "units": cfg["units"],
                "activation": cfg["activation"]
            }
        elif layer["class_name"] == "LSTM":
            layer_config = {
                "units": cfg["units"],
                "activation": cfg["activation"],
                "recurrent_activation": cfg["recurrent_activation"],
            }
        else:
            layer_config = None

        res_layer = {
            "class_name": layer["class_name"],
        }
        if layer_config is not None:
            res_layer["config"] = layer_config
        layers.append(res_layer)

    return {
        "config": {
            "layers": layers
        }
    }

def get_model_for_export(output_path, model, vocabulary):
    weight_np = get_weights(model)

    weight_bytes = bytearray()
    for idx, layer in enumerate(weight_np):
        # print(layer.shape)
        # write_to_file(f"model_weight_{idx:02}.txt", str(layer))
        for weight_group in layer:
            flatten = weight_group.reshape(-1).tolist()
            # print("flattened length: ", len(flatten))
            for i in flatten:
                weight_bytes.extend(struct.pack("@f", float(i)))

    weight_base64 = base64.b64encode(weight_bytes).decode()
    config = json.loads(model.to_json())
    # print("full config: ", config)

    compressed_config = compressConfig(config)
    # write to file
    with open(output_path, "w") as f:
        json.dump({
            "model_name": "musicnetgen",
            "layers_config": compressed_config,
            "weight_b64": weight_base64,
            "vocabulary": vocabulary
        }, f)
    return weight_base64, compressed_config

def main():
    args = parse_args()

    data_dir = args.data_dir
    output_path = args.output_path
    ckpt = args.checkpoint_path
    config_path = args.config_path
    resume_path = args.data_resume_path
    with open(config_path, 'r') as f:
        config = json.load(f)
    
    config["data_resume_path"] = resume_path

    X, y, note_to_index = make_training_data(data_dir, config)

    vocabulary = []
    for key, value in note_to_index.items():
        vocabulary.append(int(key))

    config["n_vocab"] = len(vocabulary)
    model = create_model(config, ckpt)
    model.summary()
    model.fit(X, y, epochs=config["epoch_num"], batch_size = config["batch_size"])
    get_model_for_export(output_path, model, vocabulary)

if __name__ == "__main__":
    main()<|MERGE_RESOLUTION|>--- conflicted
+++ resolved
@@ -1,327 +1,292 @@
-import os
-from tqdm import *
-
-import os
-os.environ['TF_CPP_MIN_LOG_LEVEL'] = '3' 
-
-import numpy as np
-import pandas as pd
-import tensorflow as tf
-import struct
-import base64
-import json
-import glob
-import pickle
-import argparse
-from music21 import converter, note, chord, stream
-
-
-
-# Melody-RNN Format is a sequence of 8-bit integers indicating the following:
-# MELODY_NOTE_ON = [0, 127] # (note on at that MIDI pitch)
-MELODY_NOTE_OFF = 128  # (stop playing all previous notes)
-MELODY_NO_EVENT = 129  # (no change from previous event)
-# Each element in the sequence lasts for one sixteenth note.
-# This can encode monophonic music only.
-MELODY_SIZE = 130
-
-def parse_args():
-    parser = argparse.ArgumentParser("Entry script to launch training")
-    parser.add_argument("--data-dir", type=str, default = "./data", help="Path to the data directory")
-    parser.add_argument("--output-path", type=str, default = "model.json", help="Path to the output file")
-    parser.add_argument("--config-path", type=str, required = True, help="Path to the output file")
-    parser.add_argument("--checkpoint-path", type = str, default = None,  help="Path to the checkpoint file")
-    parser.add_argument("--data-resume-path", type = str, default = './data.pickle', help="Path to the data resume file")
-    return parser.parse_args()
-
-# Melody-RNN Format is a sequence of 8-bit integers indicating the following:
-# MELODY_NOTE_ON = [0, 127] # (note on at that MIDI pitch)
-MELODY_NOTE_OFF = 128 # (stop playing all previous notes)
-MELODY_NO_EVENT = 129 # (no change from previous event)
-# Each element in the sequence lasts for one sixteenth note.
-# This can encode monophonic music only.
-
-def streamToNoteArray(stream):
-    """
-    Convert a Music21 sequence to a numpy array of int8s into Melody-RNN format:
-        0-127 - note on at specified pitch
-        128   - note off
-        129   - no event
-    """
-    # Part one, extract from stream
-    total_length = int(np.round(stream.flatten().highestTime / 0.25)) # in semiquavers
-    stream_list = []
-    for element in stream.flatten():
-        if isinstance(element, note.Note):
-            stream_list.append([np.round(element.offset / 0.25), np.round(element.quarterLength / 0.25), element.pitch.midi])
-        elif isinstance(element, chord.Chord):
-            stream_list.append([np.round(element.offset / 0.25), np.round(element.quarterLength / 0.25), element.sortAscending().pitches[-1].midi])
-    np_stream_list = np.array(stream_list, dtype=np.int32)
-<<<<<<< HEAD
-    
-    if len(np_stream_list.T) > 0:
-        df = pd.DataFrame({'pos': np_stream_list.T[0], 'dur': np_stream_list.T[1], 'pitch': np_stream_list.T[2]})
-        df = df.sort_values(['pos','pitch'], ascending=[True, False]) # sort the dataframe properly
-        df = df.drop_duplicates(subset=['pos']) # drop duplicate values
-        # part 2, convert into a sequence of note events
-        output = np.zeros(total_length+1, dtype=np.int32) + np.int32(MELODY_NO_EVENT)  # set array full of no events by default.
-        # Fill in the output list
-        for i in range(total_length):
-            if not df[df.pos==i].empty:
-                n = df[df.pos==i].iloc[0] # pick the highest pitch at each semiquaver
-                output[i] = n.pitch # set note on
-                output[i+n.dur] = MELODY_NOTE_OFF
-        return output
-    else:
-        return []
-=======
-    df = pd.DataFrame({'pos': np_stream_list.T[0], 'dur': np_stream_list.T[1], 'pitch': np_stream_list.T[2]})
-    df = df.sort_values(['pos','pitch'], ascending=[True, False]) # sort the dataframe properly
-    df = df.drop_duplicates(subset=['pos']) # drop duplicate values
-    # part 2, convert into a sequence of note events
-    output = np.zeros(total_length+1, dtype=np.int32) + np.int32(MELODY_NO_EVENT)  # set array full of no events by default.
-    # Fill in the output list
-    for i in range(total_length):
-        if not df[df.pos==i].empty:
-            n = df[df.pos==i].iloc[0] # pick the highest pitch at each semiquaver
-            output[i] = n.pitch # set note on
-            output[i+n.dur] = MELODY_NOTE_OFF
-    return output
-
->>>>>>> 78c7ad03
-
-def noteArrayToDataFrame(note_array):
-    """
-    Convert a numpy array containing a Melody-RNN sequence into a dataframe.
-    """
-    df = pd.DataFrame({"code": note_array})
-    df['offset'] = df.index
-    df['duration'] = df.index
-    df = df[df.code != MELODY_NO_EVENT]
-    df.duration = df.duration.diff(-1) * -1 * 0.25  # calculate durations and change to quarter note fractions
-    df = df.fillna(0.25)
-    return df[['code','duration']]
-
-
-def noteArrayToStream(note_array):
-    """
-    Convert a numpy array containing a Melody-RNN sequence into a music21 stream.
-    """
-    df = noteArrayToDataFrame(note_array)
-    melody_stream = stream.Stream()
-    for index, row in df.iterrows():
-        if row.code == MELODY_NO_EVENT:
-            new_note = note.Rest() # bit of an oversimplification, doesn't produce long notes.
-        elif row.code == MELODY_NOTE_OFF:
-            new_note = note.Rest()
-        else:
-            new_note = note.Note(row.code)
-        new_note.quarterLength = row.duration
-        melody_stream.append(new_note)
-    return melody_stream
-
-
-
-# making data to train
-def make_training_data(data_dir, config):
-    notes = []
-    sequence_length = config["seq_length"]
-<<<<<<< HEAD
-    resume_path = config["data_resume_path"]
-    if not os.path.exists(resume_path):
-        fold_paths = glob.glob(os.path.join(data_dir, '*'))
-        for fold_path in fold_paths:
-            sub_fold_paths = glob.glob(os.path.join(fold_path, '*'))
-            for sub_fold_path in sub_fold_paths:
-                file_paths = glob.glob(os.path.join(sub_fold_path, '*'))
-                for file_path in file_paths:
-                    if file_path.endswith('.mid'):
-                        s = converter.parse(file_path)
-                        arr = streamToNoteArray(s.parts[0])
-                        for item in arr:
-                            notes.append(item)
-        with open(resume_path, 'wb') as f:
-            pickle.dump(notes, f)
-    else:
-        with open(resume_path, 'rb') as f:
-            notes = pickle.load(f)
-=======
-    
-    filenames = os.listdir(data_dir)
-    for currentpath, folders, files in os.walk(data_dir):    
-            for file_path in files:
-                if file_path.endswith('.mid'):
-                    s = converter.parse(os.path.join(currentpath, file_path))
-                    arr = streamToNoteArray(s.parts[0])
-                    for item in arr:
-                        notes.append(item)
->>>>>>> 78c7ad03
-
-    pitchnames = sorted(set(item for item in notes))
-    # create a dictionary to map pitches to integers
-    note_to_index = dict((note, number) for number, note in enumerate(pitchnames))   
-
-    inputs = []
-    targets = []
-    # create input sequences and the corresponding outputs
-    for i in range(0, len(notes) - sequence_length):
-        sequence_in = notes[i:i + sequence_length]
-        sequence_out = notes[i + sequence_length]
-        inputs.append([note_to_index[char] for char in sequence_in])
-        targets.append([note_to_index[sequence_out]])
-    
-    # reshape the input into a format compatible with LSTM layers
-    inputs = np.reshape(inputs, (len(inputs), sequence_length))
-    # normalize input
-    inputs = inputs / float(MELODY_SIZE)
-    targets = np.array(targets)
-    return inputs, targets, note_to_index
-
-
-
-def create_model(config, model_path = None):
-    rnn_units = config["rnn_units"]
-    n_vocab = config["n_vocab"]
-    sequence_length = config["seq_length"]
-
-    if model_path is not None:
-        model = tf.keras.models.load_model(model_path)
-        return model
-
-    model = tf.keras.Sequential([
-        tf.keras.layers.InputLayer(input_shape=(sequence_length, 1)),
-        tf.keras.layers.LSTM(units = rnn_units, return_sequences=True, input_shape=(sequence_length, 1)),
-        tf.keras.layers.LSTM(units = rnn_units),
-        tf.keras.layers.Dropout(0.2),
-        tf.keras.layers.Dense(n_vocab, activation="softmax")
-    ])
-    model.compile(loss= tf.losses.SparseCategoricalCrossentropy(), optimizer='adam', metrics=['accuracy'])
-    return model
-
-
-def get_weights(model):
-    weights = []
-    for layer in model.layers:
-        w = layer.get_weights()
-        weights.append(w)
-    return weights
-
-def compressConfig(data):
-    layers = []
-    for layer in data["config"]["layers"]:
-        cfg = layer["config"]
-        if layer["class_name"] == "InputLayer":
-            layer_config = {
-                "batch_input_shape": cfg["batch_input_shape"]
-            }
-        elif layer["class_name"] == "Rescaling":
-            layer_config = {
-                "scale": cfg["scale"],
-                "offset": cfg["offset"]
-            }
-        elif layer["class_name"] == "Dense":
-            layer_config = {
-                "units": cfg["units"],
-                "activation": cfg["activation"]
-            }
-        elif layer["class_name"] == "Conv2D":
-            layer_config = {
-                "filters": cfg["filters"],
-                "kernel_size": cfg["kernel_size"],
-                "strides": cfg["strides"],
-                "activation": cfg["activation"],
-                "padding": cfg["padding"]
-            }
-        elif layer["class_name"] == "MaxPooling2D":
-            layer_config = {
-                "pool_size": cfg["pool_size"],
-                "strides": cfg["strides"],
-                "padding": cfg["padding"]
-            }
-        elif layer["class_name"] == "Embedding":
-            layer_config = {
-                "input_dim": cfg["input_dim"],
-                "output_dim": cfg["output_dim"]
-            }
-        elif layer["class_name"] == "SimpleRNN":
-            layer_config = {
-                "units": cfg["units"],
-                "activation": cfg["activation"]
-            }
-        elif layer["class_name"] == "LSTM":
-            layer_config = {
-                "units": cfg["units"],
-                "activation": cfg["activation"],
-                "recurrent_activation": cfg["recurrent_activation"],
-            }
-        else:
-            layer_config = None
-
-        res_layer = {
-            "class_name": layer["class_name"],
-        }
-        if layer_config is not None:
-            res_layer["config"] = layer_config
-        layers.append(res_layer)
-
-    return {
-        "config": {
-            "layers": layers
-        }
-    }
-
-def get_model_for_export(output_path, model, vocabulary):
-    weight_np = get_weights(model)
-
-    weight_bytes = bytearray()
-    for idx, layer in enumerate(weight_np):
-        # print(layer.shape)
-        # write_to_file(f"model_weight_{idx:02}.txt", str(layer))
-        for weight_group in layer:
-            flatten = weight_group.reshape(-1).tolist()
-            # print("flattened length: ", len(flatten))
-            for i in flatten:
-                weight_bytes.extend(struct.pack("@f", float(i)))
-
-    weight_base64 = base64.b64encode(weight_bytes).decode()
-    config = json.loads(model.to_json())
-    # print("full config: ", config)
-
-    compressed_config = compressConfig(config)
-    # write to file
-    with open(output_path, "w") as f:
-        json.dump({
-            "model_name": "musicnetgen",
-            "layers_config": compressed_config,
-            "weight_b64": weight_base64,
-            "vocabulary": vocabulary
-        }, f)
-    return weight_base64, compressed_config
-
-def main():
-    args = parse_args()
-
-    data_dir = args.data_dir
-    output_path = args.output_path
-    ckpt = args.checkpoint_path
-    config_path = args.config_path
-    resume_path = args.data_resume_path
-    with open(config_path, 'r') as f:
-        config = json.load(f)
-    
-    config["data_resume_path"] = resume_path
-
-    X, y, note_to_index = make_training_data(data_dir, config)
-
-    vocabulary = []
-    for key, value in note_to_index.items():
-        vocabulary.append(int(key))
-
-    config["n_vocab"] = len(vocabulary)
-    model = create_model(config, ckpt)
-    model.summary()
-    model.fit(X, y, epochs=config["epoch_num"], batch_size = config["batch_size"])
-    get_model_for_export(output_path, model, vocabulary)
-
-if __name__ == "__main__":
+import os
+from tqdm import *
+
+import os
+os.environ['TF_CPP_MIN_LOG_LEVEL'] = '3' 
+
+import numpy as np
+import pandas as pd
+import tensorflow as tf
+import struct
+import base64
+import json
+import glob
+import pickle
+import argparse
+from music21 import converter, note, chord, stream
+
+
+
+# Melody-RNN Format is a sequence of 8-bit integers indicating the following:
+# MELODY_NOTE_ON = [0, 127] # (note on at that MIDI pitch)
+MELODY_NOTE_OFF = 128  # (stop playing all previous notes)
+MELODY_NO_EVENT = 129  # (no change from previous event)
+# Each element in the sequence lasts for one sixteenth note.
+# This can encode monophonic music only.
+MELODY_SIZE = 130
+
+def parse_args():
+    parser = argparse.ArgumentParser("Entry script to launch training")
+    parser.add_argument("--data-dir", type=str, default = "./data", help="Path to the data directory")
+    parser.add_argument("--output-path", type=str, default = "model.json", help="Path to the output file")
+    parser.add_argument("--config-path", type=str, required = True, help="Path to the output file")
+    parser.add_argument("--checkpoint-path", type = str, default = None,  help="Path to the checkpoint file")
+    parser.add_argument("--data-resume-path", type = str, default = './data.pickle', help="Path to the data resume file")
+    return parser.parse_args()
+
+def streamToNoteArray(stream):
+    """
+    Convert a Music21 sequence to a numpy array of int8s into Melody-RNN format:
+        0-127 - note on at specified pitch
+        128   - note off
+        129   - no event
+    """
+    # Part one, extract from stream
+    total_length = int(np.round(stream.flatten().highestTime / 0.25)) # in semiquavers
+    stream_list = []
+    for element in stream.flatten():
+        if isinstance(element, note.Note):
+            stream_list.append([np.round(element.offset / 0.25), np.round(element.quarterLength / 0.25), element.pitch.midi])
+        elif isinstance(element, chord.Chord):
+            stream_list.append([np.round(element.offset / 0.25), np.round(element.quarterLength / 0.25), element.sortAscending().pitches[-1].midi])
+    np_stream_list = np.array(stream_list, dtype=np.int32)
+    
+    if len(np_stream_list.T) > 0:
+        df = pd.DataFrame({'pos': np_stream_list.T[0], 'dur': np_stream_list.T[1], 'pitch': np_stream_list.T[2]})
+        df = df.sort_values(['pos','pitch'], ascending=[True, False]) # sort the dataframe properly
+        df = df.drop_duplicates(subset=['pos']) # drop duplicate values
+        # part 2, convert into a sequence of note events
+        output = np.zeros(total_length+1, dtype=np.int32) + np.int32(MELODY_NO_EVENT)  # set array full of no events by default.
+        # Fill in the output list
+        for i in range(total_length):
+            if not df[df.pos==i].empty:
+                n = df[df.pos==i].iloc[0] # pick the highest pitch at each semiquaver
+                output[i] = n.pitch # set note on
+                output[i+n.dur] = MELODY_NOTE_OFF
+        return output
+    else:
+        return []
+
+def noteArrayToDataFrame(note_array):
+    """
+    Convert a numpy array containing a Melody-RNN sequence into a dataframe.
+    """
+    df = pd.DataFrame({"code": note_array})
+    df['offset'] = df.index
+    df['duration'] = df.index
+    df = df[df.code != MELODY_NO_EVENT]
+    df.duration = df.duration.diff(-1) * -1 * 0.25  # calculate durations and change to quarter note fractions
+    df = df.fillna(0.25)
+    return df[['code','duration']]
+
+
+def noteArrayToStream(note_array):
+    """
+    Convert a numpy array containing a Melody-RNN sequence into a music21 stream.
+    """
+    df = noteArrayToDataFrame(note_array)
+    melody_stream = stream.Stream()
+    for index, row in df.iterrows():
+        if row.code == MELODY_NO_EVENT:
+            new_note = note.Rest() # bit of an oversimplification, doesn't produce long notes.
+        elif row.code == MELODY_NOTE_OFF:
+            new_note = note.Rest()
+        else:
+            new_note = note.Note(row.code)
+        new_note.quarterLength = row.duration
+        melody_stream.append(new_note)
+    return melody_stream
+
+
+
+# making data to train
+def make_training_data(data_dir, config):
+    notes = []
+    sequence_length = config["seq_length"]
+    resume_path = config["data_resume_path"]
+    if not os.path.exists(resume_path):
+        fold_paths = glob.glob(os.path.join(data_dir, '*'))
+        for fold_path in fold_paths:
+            sub_fold_paths = glob.glob(os.path.join(fold_path, '*'))
+            for sub_fold_path in sub_fold_paths:
+                file_paths = glob.glob(os.path.join(sub_fold_path, '*'))
+                for file_path in file_paths:
+                    if file_path.endswith('.mid'):
+                        s = converter.parse(file_path)
+                        arr = streamToNoteArray(s.parts[0])
+                        for item in arr:
+                            notes.append(item)
+        with open(resume_path, 'wb') as f:
+            pickle.dump(notes, f)
+    else:
+        with open(resume_path, 'rb') as f:
+            notes = pickle.load(f)
+
+    pitchnames = sorted(set(item for item in notes))
+    # create a dictionary to map pitches to integers
+    note_to_index = dict((note, number) for number, note in enumerate(pitchnames))   
+
+    inputs = []
+    targets = []
+    # create input sequences and the corresponding outputs
+    for i in range(0, len(notes) - sequence_length):
+        sequence_in = notes[i:i + sequence_length]
+        sequence_out = notes[i + sequence_length]
+        inputs.append([note_to_index[char] for char in sequence_in])
+        targets.append([note_to_index[sequence_out]])
+    
+    # reshape the input into a format compatible with LSTM layers
+    inputs = np.reshape(inputs, (len(inputs), sequence_length))
+    # normalize input
+    inputs = inputs / float(MELODY_SIZE)
+    targets = np.array(targets)
+    return inputs, targets, note_to_index
+
+
+
+def create_model(config, model_path = None):
+    rnn_units = config["rnn_units"]
+    n_vocab = config["n_vocab"]
+    sequence_length = config["seq_length"]
+
+    if model_path is not None:
+        model = tf.keras.models.load_model(model_path)
+        return model
+
+    model = tf.keras.Sequential([
+        tf.keras.layers.InputLayer(input_shape=(sequence_length, 1)),
+        tf.keras.layers.LSTM(units = rnn_units, return_sequences=True, input_shape=(sequence_length, 1)),
+        tf.keras.layers.LSTM(units = rnn_units),
+        tf.keras.layers.Dropout(0.2),
+        tf.keras.layers.Dense(n_vocab, activation="softmax")
+    ])
+    model.compile(loss= tf.losses.SparseCategoricalCrossentropy(), optimizer='adam', metrics=['accuracy'])
+    return model
+
+
+def get_weights(model):
+    weights = []
+    for layer in model.layers:
+        w = layer.get_weights()
+        weights.append(w)
+    return weights
+
+def compressConfig(data):
+    layers = []
+    for layer in data["config"]["layers"]:
+        cfg = layer["config"]
+        if layer["class_name"] == "InputLayer":
+            layer_config = {
+                "batch_input_shape": cfg["batch_input_shape"]
+            }
+        elif layer["class_name"] == "Rescaling":
+            layer_config = {
+                "scale": cfg["scale"],
+                "offset": cfg["offset"]
+            }
+        elif layer["class_name"] == "Dense":
+            layer_config = {
+                "units": cfg["units"],
+                "activation": cfg["activation"]
+            }
+        elif layer["class_name"] == "Conv2D":
+            layer_config = {
+                "filters": cfg["filters"],
+                "kernel_size": cfg["kernel_size"],
+                "strides": cfg["strides"],
+                "activation": cfg["activation"],
+                "padding": cfg["padding"]
+            }
+        elif layer["class_name"] == "MaxPooling2D":
+            layer_config = {
+                "pool_size": cfg["pool_size"],
+                "strides": cfg["strides"],
+                "padding": cfg["padding"]
+            }
+        elif layer["class_name"] == "Embedding":
+            layer_config = {
+                "input_dim": cfg["input_dim"],
+                "output_dim": cfg["output_dim"]
+            }
+        elif layer["class_name"] == "SimpleRNN":
+            layer_config = {
+                "units": cfg["units"],
+                "activation": cfg["activation"]
+            }
+        elif layer["class_name"] == "LSTM":
+            layer_config = {
+                "units": cfg["units"],
+                "activation": cfg["activation"],
+                "recurrent_activation": cfg["recurrent_activation"],
+            }
+        else:
+            layer_config = None
+
+        res_layer = {
+            "class_name": layer["class_name"],
+        }
+        if layer_config is not None:
+            res_layer["config"] = layer_config
+        layers.append(res_layer)
+
+    return {
+        "config": {
+            "layers": layers
+        }
+    }
+
+def get_model_for_export(output_path, model, vocabulary):
+    weight_np = get_weights(model)
+
+    weight_bytes = bytearray()
+    for idx, layer in enumerate(weight_np):
+        # print(layer.shape)
+        # write_to_file(f"model_weight_{idx:02}.txt", str(layer))
+        for weight_group in layer:
+            flatten = weight_group.reshape(-1).tolist()
+            # print("flattened length: ", len(flatten))
+            for i in flatten:
+                weight_bytes.extend(struct.pack("@f", float(i)))
+
+    weight_base64 = base64.b64encode(weight_bytes).decode()
+    config = json.loads(model.to_json())
+    # print("full config: ", config)
+
+    compressed_config = compressConfig(config)
+    # write to file
+    with open(output_path, "w") as f:
+        json.dump({
+            "model_name": "musicnetgen",
+            "layers_config": compressed_config,
+            "weight_b64": weight_base64,
+            "vocabulary": vocabulary
+        }, f)
+    return weight_base64, compressed_config
+
+def main():
+    args = parse_args()
+
+    data_dir = args.data_dir
+    output_path = args.output_path
+    ckpt = args.checkpoint_path
+    config_path = args.config_path
+    resume_path = args.data_resume_path
+    with open(config_path, 'r') as f:
+        config = json.load(f)
+    
+    config["data_resume_path"] = resume_path
+
+    X, y, note_to_index = make_training_data(data_dir, config)
+
+    vocabulary = []
+    for key, value in note_to_index.items():
+        vocabulary.append(int(key))
+
+    config["n_vocab"] = len(vocabulary)
+    model = create_model(config, ckpt)
+    model.summary()
+    model.fit(X, y, epochs=config["epoch_num"], batch_size = config["batch_size"])
+    get_model_for_export(output_path, model, vocabulary)
+
+if __name__ == "__main__":
     main()