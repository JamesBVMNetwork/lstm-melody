--- conflicted
+++ resolved
@@ -1,10 +1,6 @@
-{
-    "rnn_units": 128,
-    "batch_size": 128,
-<<<<<<< HEAD
-    "epoch_num": 1000,
-=======
-    "epoch_num": 50,
->>>>>>> 78c7ad03
-    "seq_length": 40
+{
+    "rnn_units": 128,
+    "batch_size": 128,
+    "epoch_num": 50,
+    "seq_length": 40
 }