{
    "rnn_units": 64,
<<<<<<< HEAD
    "batch_size": 2048,
    "epoch_num": 1000,
    "seq_length": 40
=======
    "batch_size": 1024,
    "epoch_num": 1000,
    "seq_length": 10
>>>>>>> 29dbeb51
}<|MERGE_RESOLUTION|>--- conflicted
+++ resolved
@@ -1,12 +1,6 @@
-{
-    "rnn_units": 64,
-<<<<<<< HEAD
-    "batch_size": 2048,
-    "epoch_num": 1000,
-    "seq_length": 40
-=======
-    "batch_size": 1024,
-    "epoch_num": 1000,
-    "seq_length": 10
->>>>>>> 29dbeb51
+{
+    "rnn_units": 64,
+    "batch_size": 1024,
+    "epoch_num": 1000,
+    "seq_length": 10
 }