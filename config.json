{
    "embedding_dim": 128,
<<<<<<< HEAD
    "rnn_units": 128,
    "batch_size": 2048,
    "epoch_num": 1000,
=======
    "rnn_units": 64,
    "batch_size": 1024,
    "epoch_num": 100,
>>>>>>> b24d3684
    "seq_length": 40
}<|MERGE_RESOLUTION|>--- conflicted
+++ resolved
@@ -1,13 +1,7 @@
-{
-    "embedding_dim": 128,
-<<<<<<< HEAD
-    "rnn_units": 128,
-    "batch_size": 2048,
-    "epoch_num": 1000,
-=======
-    "rnn_units": 64,
-    "batch_size": 1024,
-    "epoch_num": 100,
->>>>>>> b24d3684
-    "seq_length": 40
+{
+    "embedding_dim": 128,
+    "rnn_units": 64,
+    "batch_size": 1024,
+    "epoch_num": 1000,
+    "seq_length": 40
 }